import time
from datetime import datetime
<<<<<<< HEAD
import threading

from feed_processor.error_handling import ErrorHandler, ErrorCategory, ErrorSeverity, CircuitBreaker, RetryWithExponentialBackoff
=======
from unittest.mock import Mock, patch

import pytest

from feed_processor.error_handling import (CircuitBreaker, ErrorCategory,
                                           ErrorHandler, ErrorSeverity)
>>>>>>> cdb3fc1c
from feed_processor.webhook_manager import WebhookManager


class TestWebhookErrorHandling:
    @pytest.fixture
    def error_handler(self):
        return ErrorHandler()

    @pytest.fixture
    def webhook_manager(self):
        return WebhookManager(webhook_url="http://test.com/webhook", rate_limit=0.1, max_retries=3)

    def test_rate_limit_error_handling(self, error_handler, webhook_manager):
        with patch("requests.post") as mock_post:
            # Simulate rate limit error
            mock_post.side_effect = Exception("Rate limit exceeded")

            with pytest.raises(Exception) as exc_info:
                error_handler.handle_error(
                    error=exc_info.value,
                    category=ErrorCategory.RATE_LIMIT_ERROR,
                    severity=ErrorSeverity.MEDIUM,
                    service="webhook",
                    details={"url": webhook_manager.webhook_url},
                    retry_func=lambda: webhook_manager.send_webhook({"test": "data"}),
                )

            assert "Rate limit exceeded" in str(exc_info.value)

    def test_concurrent_error_handling(self, error_handler, webhook_manager):
        def simulate_concurrent_failures():
            for _ in range(10):
                try:
                    raise Exception("Concurrent test error")
                except Exception as e:
                    error_handler.handle_error(
                        error=e,
                        category=ErrorCategory.DELIVERY_ERROR,
                        severity=ErrorSeverity.HIGH,
                        service="webhook",
                        details={"thread_id": threading.get_ident()},
                    )
                time.sleep(0.1)

        threads = [threading.Thread(target=simulate_concurrent_failures) for _ in range(3)]

        for thread in threads:
            thread.start()
        for thread in threads:
            thread.join()

        # Verify circuit breaker state
        cb = error_handler._get_circuit_breaker("webhook")
        assert cb.state == "open"

    def test_error_history_tracking(self, error_handler):
        test_errors = [
            (ErrorCategory.API_ERROR, ErrorSeverity.LOW),
            (ErrorCategory.DELIVERY_ERROR, ErrorSeverity.MEDIUM),
            (ErrorCategory.RATE_LIMIT_ERROR, ErrorSeverity.HIGH),
        ]

        for category, severity in test_errors:
            error_handler.handle_error(
                error=Exception(f"Test error: {category}"),
                category=category,
                severity=severity,
                service="webhook",
                details={"test": True},
            )

        # Verify error history (assuming we implement error history tracking)
        assert len(error_handler.get_recent_errors()) <= 100  # Max history size

    @pytest.mark.parametrize(
        "hour,expected_retries",
        [
            (10, 3),  # Peak hours - fewer retries
            (22, 5),  # Off-peak hours - more retries
        ],
    )
    def test_time_based_retry_strategy(self, error_handler, hour):
        with patch("datetime.datetime") as mock_datetime:
            mock_datetime.now.return_value = datetime(2024, 1, 1, hour, 0)

            error_handler.handle_error(
                error=Exception("Test error"),
                category=ErrorCategory.DELIVERY_ERROR,
                severity=ErrorSeverity.MEDIUM,
                service="webhook",
                details={"hour": hour},
            )

            # Verify retry count based on time of day
            assert error_handler._get_max_retries(hour) == expected_retries

def test_webhook_retry_mechanism():
    manager = WebhookManager()
    retries = 3
    
    with patch.object(manager, '_send_webhook', side_effect=Exception("Test error")):
        with pytest.raises(Exception):
            manager.send_webhook("http://test.com", {"data": "test"}, max_retries=retries)
            
    assert manager.retry_count["http://test.com"] == retries

def test_concurrent_webhook_retries():
    manager = WebhookManager()
    webhook_url = "http://test.com"
    expected_retries = 3
    
    def simulate_webhook_failure():
        try:
            manager.send_webhook(webhook_url, {"data": "test"}, max_retries=expected_retries)
        except Exception:
            pass
    
    threads = []
    for _ in range(3):
        thread = threading.Thread(target=simulate_webhook_failure)
        threads.append(thread)
        thread.start()
    
    for thread in threads:
        thread.join()
    
    assert manager.retry_count[webhook_url] == expected_retries

def test_webhook_backoff_timing():
    manager = WebhookManager()
    start_time = datetime.now()
    retries = 2
    
    with patch.object(manager, '_send_webhook', side_effect=Exception("Test error")):
        with pytest.raises(Exception):
            manager.send_webhook("http://test.com", {"data": "test"}, max_retries=retries)
    
    end_time = datetime.now()
    duration = (end_time - start_time).total_seconds()
    
    # With 2 retries and exponential backoff (1s, 2s), minimum duration should be ~3s
    assert duration >= 3<|MERGE_RESOLUTION|>--- conflicted
+++ resolved
@@ -1,17 +1,11 @@
 import time
 from datetime import datetime
-<<<<<<< HEAD
-import threading
-
-from feed_processor.error_handling import ErrorHandler, ErrorCategory, ErrorSeverity, CircuitBreaker, RetryWithExponentialBackoff
-=======
 from unittest.mock import Mock, patch
 
 import pytest
 
 from feed_processor.error_handling import (CircuitBreaker, ErrorCategory,
                                            ErrorHandler, ErrorSeverity)
->>>>>>> cdb3fc1c
 from feed_processor.webhook_manager import WebhookManager
 
 
